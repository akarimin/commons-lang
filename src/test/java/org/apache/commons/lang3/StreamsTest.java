/*
 * Licensed to the Apache Software Foundation (ASF) under one or more
 * contributor license agreements.  See the NOTICE file distributed with
 * this work for additional information regarding copyright ownership.
 * The ASF licenses this file to You under the Apache License, Version 2.0
 * (the "License"); you may not use this file except in compliance with
 * the License.  You may obtain a copy of the License at
 *
 *      http://www.apache.org/licenses/LICENSE-2.0
 *
 * Unless required by applicable law or agreed to in writing, software
 * distributed under the License is distributed on an "AS IS" BASIS,
 * WITHOUT WARRANTIES OR CONDITIONS OF ANY KIND, either express or implied.
 * See the License for the specific language governing permissions and
 * limitations under the License.
 */
package org.apache.commons.lang3;

import static org.junit.jupiter.api.Assertions.assertEquals;
import static org.junit.jupiter.api.Assertions.assertNotNull;
import static org.junit.jupiter.api.Assertions.assertSame;
import static org.junit.jupiter.api.Assertions.fail;

import java.lang.reflect.UndeclaredThrowableException;
import java.util.ArrayList;
import java.util.Arrays;
import java.util.List;
import java.util.stream.Collectors;

import org.apache.commons.lang3.Functions.FailableConsumer;
import org.apache.commons.lang3.Functions.FailablePredicate;
import org.junit.jupiter.api.Test;
import org.xml.sax.SAXException;

class StreamsTest {
    @Test
    void testSimpleStreamMap() {
        final List<String> input = Arrays.asList("1", "2", "3", "4", "5", "6");
        final List<Integer> output = Functions.stream(input).map((s) -> Integer.valueOf(s)).collect(Collectors.toList());
        assertEquals(6, output.size());
        for (int i = 0;  i < 6;  i++) {
            assertEquals(i+1, output.get(i).intValue());
        }
    }

    @Test
    void testSimpleStreamMapFailing() {
        final List<String> input = Arrays.asList("1", "2", "3", "4 ", "5", "6");
        try {
            Functions.stream(input).map((s) -> Integer.valueOf(s)).collect(Collectors.toList());
            fail("Expected Exception");
        } catch (final NumberFormatException nfe) {
            assertEquals("For input string: \"4 \"", nfe.getMessage());
        }
    }

    @Test
    void testSimpleStreamForEach() {
        final List<String> input = Arrays.asList("1", "2", "3", "4", "5", "6");
        final List<Integer> output = new ArrayList<>();
        Functions.stream(input).forEach((s) -> output.add(Integer.valueOf(s)));
        assertEquals(6, output.size());
        for (int i = 0;  i < 6;  i++) {
            assertEquals(i+1, output.get(i).intValue());
        }
    }

<<<<<<< HEAD
    @Test
    void testToArray() {
        final String[] array = Arrays.asList("2", "3", "1").stream().collect(Streams.toArray(String.class));
        assertNotNull(array);
        assertEquals(3, array.length);
        assertEquals("2", array[0]);
        assertEquals("3", array[1]);
        assertEquals("1", array[2]);
    }

    protected <T extends Throwable> FailableConsumer<String, T> asIntConsumer(T pThrowable) {
=======
    protected <T extends Throwable> FailableConsumer<String, T> asIntConsumer(final T pThrowable) {
>>>>>>> b19b2d37
        return (s) -> {
            final Integer i = Integer.valueOf(s);
            if (i.intValue() == 4) {
                throw pThrowable;
            }
        };
    }

    @Test
    void testSimpleStreamForEachFailing() {
        final List<String> input = Arrays.asList("1", "2", "3", "4", "5", "6");
        final List<Integer> output = new ArrayList<>();
        final IllegalArgumentException ise = new IllegalArgumentException("Invalid argument: 4");
        try {
            Functions.stream(input).forEach(asIntConsumer(ise));
            fail("Expected Exception");
        } catch (final IllegalArgumentException e) {
            assertSame(ise, e);
        }
        output.clear();
        final OutOfMemoryError oome = new OutOfMemoryError();
        try {
            Functions.stream(input).forEach(asIntConsumer(oome));
            fail("Expected Exception");
        } catch (final Throwable t) {
            assertSame(oome, t);
        }
        output.clear();
        final SAXException se = new SAXException();
        try {
            Functions.stream(input).forEach(asIntConsumer(se));
            fail("Expected Exception");
        } catch (final UndeclaredThrowableException ute) {
            assertSame(se, ute.getCause());
        }
    }

    @Test
    void testSimpleStreamFilter() {
        final List<String> input = Arrays.asList("1", "2", "3", "4", "5", "6");
        final List<Integer> output = Functions.stream(input)
                .map((s) -> Integer.valueOf(s))
                .filter((i) -> {
                    return i.intValue() %2 == 0;
                })
                .collect(Collectors.toList());
        assertEvenNumbers(output);
    }

    private void assertEvenNumbers(final List<Integer> output) {
        assertEquals(3, output.size());
        for (int i = 0;  i < 3;  i++) {
            assertEquals((i+1)*2, output.get(i).intValue());
        }
    }

    protected <T extends Throwable> FailablePredicate<Integer, T> asIntPredicate(final T pThrowable) {
        return (i) -> {
            if (i.intValue() == 5) {
                if (pThrowable != null) {
                    throw pThrowable;
                }
            }
            return i%2==0;
        };
    }

    @Test
    void testSimpleStreamFilterFailing() {
        final List<String> input = Arrays.asList("1", "2", "3", "4", "5", "6");
        final List<Integer> output = Functions.stream(input)
                .map((s) -> Integer.valueOf(s))
                .filter(asIntPredicate(null))
                .collect(Collectors.toList());
        assertEvenNumbers(output);

        output.clear();
        final IllegalArgumentException iae = new IllegalArgumentException("Invalid argument: " + 5);
        try {
            Functions.stream(input)
                    .map((s) -> Integer.valueOf(s))
                    .filter(asIntPredicate(iae))
                    .collect(Collectors.toList());
            fail("Expected Exception");
        } catch (final IllegalArgumentException e) {
            assertSame(iae, e);
        }

        output.clear();
        final OutOfMemoryError oome = new OutOfMemoryError();
        try {
            Functions.stream(input)
                    .map((s) -> Integer.valueOf(s))
                    .filter(asIntPredicate(oome))
                    .collect(Collectors.toList());
            fail("Expected Exception");
        } catch (final Throwable t) {
            assertSame(oome, t);
        }

        output.clear();
        final SAXException se = new SAXException();
        try {
            Functions.stream(input)
                    .map((s) -> Integer.valueOf(s))
                    .filter(asIntPredicate(se))
                    .collect(Collectors.toList());
            fail("Expected Exception");
        } catch (final UndeclaredThrowableException t) {
            assertSame(se, t.getCause());
        }
    }
}<|MERGE_RESOLUTION|>--- conflicted
+++ resolved
@@ -65,7 +65,6 @@
         }
     }
 
-<<<<<<< HEAD
     @Test
     void testToArray() {
         final String[] array = Arrays.asList("2", "3", "1").stream().collect(Streams.toArray(String.class));
@@ -76,10 +75,7 @@
         assertEquals("1", array[2]);
     }
 
-    protected <T extends Throwable> FailableConsumer<String, T> asIntConsumer(T pThrowable) {
-=======
     protected <T extends Throwable> FailableConsumer<String, T> asIntConsumer(final T pThrowable) {
->>>>>>> b19b2d37
         return (s) -> {
             final Integer i = Integer.valueOf(s);
             if (i.intValue() == 4) {
